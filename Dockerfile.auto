#!/usr/bin/docker
#     ____             __             ____  ______  __
#    / __ \____  _____/ /_____  _____/ __ \/ ___/ |/ /
#   / / / / __ \/ ___/ //_/ _ \/ ___/ / / /\__ \|   / 
#  / /_/ / /_/ / /__/ ,< /  __/ /  / /_/ /___/ /   |  
# /_____/\____/\___/_/|_|\___/_/   \____//____/_/|_|  :AUTO
# 
# Title:            Docker-OSX (Mac on Docker)
# Author:           Sick.Codes https://twitter.com/sickcodes
# Version:          4.3
# License:          GPLv3+
# Repository:       https://github.com/sickcodes/Docker-OSX
# Website:          https://sick.codes
# 
# This Dockerfile is a pre-installed naked installation of Docker-OSX!
# 
#   Default username: user
#   Default password: alpine
# 
# Take screenshots in the Arch container and display in terminal: scrotcat
# readme: 
# timezone: UTC/GMT
# 
# Future versions will navigate the installation process, inside the Dockerfile.
# 
#
# Build:
#
#       docker build -t docker-osx:auto -f Dockerfile.auto .
# 
# Run:
# 
#       docker run -it --device /dev/kvm -p 50922:10022 -v ${PWD}/mac_hdd_ng_auto.img:/image     docker-osx-auto:latest
# 
# SSH:
#       From inside the container:
#           ssh -i ~/.ssh/id_docker_osx user@127.0.0.1 -p 10022
# 
#       From outside the container:
#           ssh localhost user@127.0.0.1 -p 50922
#           docker exec -it containerid ssh -i ~/.ssh/id_docker_osx user@127.0.0.1 -p 10022

FROM sickcodes/docker-osx:latest

MAINTAINER 'https://twitter.com/sickcodes' <https://sick.codes>

USER root

WORKDIR /root

# For taking screenshots of the Xfvb screen, useful during development.
ARG SCROT

# OPTIONAL: Arch Linux server mirrors for super fast builds
# set RANKMIRRORS to any value other that nothing, e.g. -e RANKMIRRORS=true
ARG RANKMIRRORS
ARG MIRROR_COUNTRY=US
ARG MIRROR_COUNT=10
RUN if [[ "${RANKMIRRORS}" ]]; then \
        { pacman -Sy wget --noconfirm || pacman -Syu wget --noconfirm ; } \
        ; wget -O ./rankmirrors "https://raw.githubusercontent.com/sickcodes/Docker-OSX/master/rankmirrors" \
        ; wget -O- "https://www.archlinux.org/mirrorlist/?country=${MIRROR_COUNTRY:-US}&protocol=https&use_mirror_status=on" \
        | sed -e 's/^#Server/Server/' -e '/^#/d' \
        | head -n "$((${MIRROR_COUNT:-10}+1))" \
        | bash ./rankmirrors --verbose --max-time 5 - > /etc/pacman.d/mirrorlist \
        && tee -a /etc/pacman.d/mirrorlist <<< 'Server = http://mirrors.evowise.com/archlinux/$repo/os/$arch' \
        && tee -a /etc/pacman.d/mirrorlist <<< 'Server = http://mirror.rackspace.com/archlinux/$repo/os/$arch' \
        && tee -a /etc/pacman.d/mirrorlist <<< 'Server = https://mirror.rackspace.com/archlinux/$repo/os/$arch' \
        && cat /etc/pacman.d/mirrorlist \
    ; fi \
    ; yes | pacman -Scc

RUN pacman -Syu xorg-server-xvfb wget xterm xorg-xhost xorg-xrandr sshpass --noconfirm \
    && if [[ "${SCROT}" ]]; then \
        pacman -Syu scrot base-devel --noconfirm \
        && git clone --recurse-submodules --depth 1 https://github.com/stolk/imcat.git \
        && cd imcat \
        && make \
        && sudo cp imcat /usr/bin/imcat \
        && touch /usr/bin/scrotcat \
        && tee -a /usr/bin/scrotcat <<< '/usr/bin/imcat <(scrot -o /dev/stdout)' \
        && chmod +x /usr/bin/scrotcat \
    ; else \
        touch /usr/bin/scrotcat \
        && echo echo >> /usr/bin/scrotcat \
        && chmod +x /usr/bin/scrotcat \
    ; fi \
    ; yes | pacman -Scc

<<<<<<< HEAD
=======
# TEMP-FIX for pacman issue
RUN patched_glibc=glibc-linux4-2.33-4-x86_64.pkg.tar.zst \
    && curl -LO "https://raw.githubusercontent.com/sickcodes/Docker-OSX/master/${patched_glibc}" \
    && bsdtar -C / -xvf "${patched_glibc}" || echo "Everything is fine."
# TEMP-FIX for pacman issue

# TEMP-FIX for file 5.40 libguestfs issue
RUN yes | sudo pacman -U https://archive.archlinux.org/packages/f/file/file-5.39-1-x86_64.pkg.tar.zst \
    && patched_glibc=glibc-linux4-2.33-4-x86_64.pkg.tar.zst \
    && curl -LO "https://raw.githubusercontent.com/sickcodes/Docker-OSX/master/${patched_glibc}" \
    && bsdtar -C / -xvf "${patched_glibc}" || echo "Everything is fine."
# TEMP-FIX for file 5.40 libguestfs issue

>>>>>>> 77307c7b
USER arch

WORKDIR /home/arch/OSX-KVM

RUN mkdir -p ~/.ssh \
    && touch ~/.ssh/authorized_keys \
    && touch ~/.ssh/config \
    && chmod 700 ~/.ssh \
    && chmod 600 ~/.ssh/config \
    && chmod 600 ~/.ssh/authorized_keys \
    && tee -a ~/.ssh/config <<< 'Host *' \
    && tee -a ~/.ssh/config <<< '    StrictHostKeyChecking no' \
    && tee -a ~/.ssh/config <<< '    UserKnownHostsFile=/dev/null'

ARG COMPLETE=true

# use the COMPLETE arg, for a complete image, ready to boot.
# otherwise use your own image: -v "$PWD/disk.img":/image
ARG WGET_OPTIONS=
# ARG WGET_OPTIONS='--no-verbose'

# Feel free to take a copy of this image and then host it internally
ARG IMAGE_URL='https://images.sick.codes/mac_hdd_ng_auto.img'
# ARG IMAGE_URL='https://images.sick.codes/mac_hdd_ng_auto_big_sur.img'

RUN if [[ "${COMPLETE}" ]]; then \
        echo "Downloading 20GB image... This step might take a while... Press Ctrl+C if you want to abort." \
        ; rm -f /home/arch/OSX-KVM/mac_hdd_ng.img \
        && wget ${WGET_OPTIONS} -O /home/arch/OSX-KVM/mac_hdd_ng.img "${IMAGE_URL}" \
    ; fi

#### SPECIAL RUNTIME ARGUMENTS BELOW

ENV ADDITIONAL_PORTS=

ENV BOOTDISK=

ENV DISPLAY=:99

ENV HEADLESS=false

ENV ENV=/env

# Boolean for generating a bootdisk with new random serials.
ENV GENERATE_UNIQUE=false

# Boolean for generating a bootdisk with specific serials.
ENV GENERATE_SPECIFIC=false

ENV IMAGE_PATH=/home/arch/OSX-KVM/mac_hdd_ng.img
ENV IMAGE_FORMAT=qcow2

ENV KVM='accel=kvm:tcg'

# ENV MASTER_PLIST_URL="https://raw.githubusercontent.com/sickcodes/osx-serial-generator/master/config-custom.plist"

# ENV NETWORKING=e1000-82545em
ENV NETWORKING=vmxnet3

ENV NOPICKER=true

# dynamic RAM options for runtime
ENV RAM=3
# ENV RAM=max
# ENV RAM=half

# The x and y coordinates for resolution.
# Must be used with either -e GENERATE_UNIQUE=true or -e GENERATE_SPECIFIC=true.
ENV WIDTH=1920
ENV HEIGHT=1080

# libguestfs verbose
ENV LIBGUESTFS_DEBUG=1
ENV LIBGUESTFS_TRACE=1

ENV TERMS_OF_USE=i_agree

ENV BOILERPLATE="By using this Dockerfile, you hereby agree that you are a security reseacher or developer and agree to use this Dockerfile to make the world a safer place. Examples include: making your apps safer, finding your mobile phone, compiling security products, etc. You understand that Docker-OSX is an Open Source project, which is released to the public under the GNU Pulic License version 3 and above. You acknowledge that the Open Source project is absolutely unaffiliated with any third party, in any form whatsoever. Any trademarks or intelectual property which happen to be mentioned anywhere in or around the project are owned by their respective owners. By using this Dockerfile, you agree to agree to the EULA of each piece of upstream or downstream software. The following code is released for the sole purpose of security research, under the GNU Public License version 3. If you are concerned about the licensing, please note that this project is not AGPL. A copy of the license is available online: https://github.com/sickcodes/Docker-OSX/blob/master/LICENSE. In order to use the following Dockerfile you must read and understand the terms. Once you have read the terms, use the -e TERMS_OF_USE=i_agree or -e TERMS_OF_USE=i_disagree"

CMD echo "${BOILERPLATE}" \
    ; [[ "${TERMS_OF_USE}" = i_agree ]] || exit 1 \
    ; echo "Disk is being copied between layers... Please wait a minute..." \
    ; sudo touch /dev/kvm /dev/snd "${IMAGE_PATH}" "${BOOTDISK}" "${ENV}" 2>/dev/null || true \
    ; sudo chown -R $(id -u):$(id -g) /dev/kvm /dev/snd "${IMAGE_PATH}" "${BOOTDISK}" "${ENV}" || true \
    ; [[ "${NOPICKER}" == true ]] && { \
        sed -i '/^.*InstallMedia.*/d' Launch.sh \
        && export BOOTDISK="${BOOTDISK:=/home/arch/OSX-KVM/OpenCore-Catalina/OpenCore-nopicker.qcow2}" \
    ; } \
    || export BOOTDISK="${BOOTDISK:=/home/arch/OSX-KVM/OpenCore-Catalina/OpenCore.qcow2}" \
    ; [[ "${GENERATE_UNIQUE}" == true ]] && { \
        ./Docker-OSX/osx-serial-generator/generate-unique-machine-values.sh \
            --master-plist-url="${MASTER_PLIST_URL}" \
            --count 1 \
            --tsv ./serial.tsv \
            --bootdisks \
            --width "${WIDTH:-1920}" \
            --height "${HEIGHT:-1080}" \
            --output-bootdisk "${BOOTDISK:-/home/arch/OSX-KVM/OpenCore-Catalina/OpenCore.qcow2}" \
            --output-env "${ENV:=/env}" \
    || exit 1 ; } \
    ; [[ "${GENERATE_SPECIFIC}" == true ]] && { \
            source "${ENV:=/env}" 2>/dev/null \
            ; ./Docker-OSX/osx-serial-generator/generate-specific-bootdisk.sh \
            --master-plist-url="${MASTER_PLIST_URL}" \
            --model "${DEVICE_MODEL}" \
            --serial "${SERIAL}" \
            --board-serial "${BOARD_SERIAL}" \
            --uuid "${UUID}" \
            --mac-address "${MAC_ADDRESS}" \
            --width "${WIDTH:-1920}" \
            --height "${HEIGHT:-1080}" \
            --output-bootdisk "${BOOTDISK:-/home/arch/OSX-KVM/OpenCore-Catalina/OpenCore.qcow2}"  \
    || exit 1 ; } \
    ; { [[ "${DISPLAY}" = ':99' ]] || [[ "${HEADLESS}" == true ]] ; } && { \
        nohup Xvfb :99 -screen 0 1920x1080x16 \
        & until [[ "$(xrandr --query 2>/dev/null)" ]]; do sleep 1 ; done \
    ; } \
    ; stat "${IMAGE_PATH}" \
    ; echo "Large image is being copied between layers, please wait a minute..." \
    ; ./enable-ssh.sh \
    ; [[ -e ~/.ssh/id_docker_osx ]] || { \
        /usr/bin/ssh-keygen -t rsa -f ~/.ssh/id_docker_osx -q -N "" \
        && chmod 600 ~/.ssh/id_docker_osx \
    ; } \
    ; /bin/bash -c ./Launch.sh \
    & echo "Booting Docker-OSX in the background. Please wait..." \
    ; until [[ "$(sshpass -palpine ssh-copy-id -f -i ~/.ssh/id_docker_osx.pub -p 10022 user@127.0.0.1)" ]]; do \
        echo "Disk is being copied between layers. Repeating until able to copy SSH key into OSX..." \
        ; sleep 1 \
    ; done \
    ; grep id_docker_osx ~/.ssh/config || { \
        tee -a ~/.ssh/config <<< 'Host 127.0.0.1' \
        ; tee -a ~/.ssh/config <<< '    User user' \
        ; tee -a ~/.ssh/config <<< '    Port 10022' \
        ; tee -a ~/.ssh/config <<< '    IdentityFile ~/.ssh/id_docker_osx' \
        ; tee -a ~/.ssh/config <<< '    StrictHostKeyChecking no' \
        ; tee -a ~/.ssh/config <<< '    UserKnownHostsFile=/dev/null' \
    ; } \
    && echo 'Default username: user' \
    && echo 'Default password: alpine' \
    && echo 'Change it immediately using the command: passwd' \
    && ssh -i ~/.ssh/id_docker_osx user@127.0.0.1 -p 10022 "${OSX_COMMANDS}"

# username: user
# password: alpine
# screenshot: docker exec -it containerid scrotcat
# readme: https://github.com/sickcodes/Docker-OSX
# timezone: UTC/GMT

# Future case option when supplying IMAGE_PATH:
#   Zstandard*) zstd -d /image && export IMAGE_PATH=/image;; \<|MERGE_RESOLUTION|>--- conflicted
+++ resolved
@@ -87,8 +87,6 @@
     ; fi \
     ; yes | pacman -Scc
 
-<<<<<<< HEAD
-=======
 # TEMP-FIX for pacman issue
 RUN patched_glibc=glibc-linux4-2.33-4-x86_64.pkg.tar.zst \
     && curl -LO "https://raw.githubusercontent.com/sickcodes/Docker-OSX/master/${patched_glibc}" \
@@ -102,7 +100,6 @@
     && bsdtar -C / -xvf "${patched_glibc}" || echo "Everything is fine."
 # TEMP-FIX for file 5.40 libguestfs issue
 
->>>>>>> 77307c7b
 USER arch
 
 WORKDIR /home/arch/OSX-KVM
