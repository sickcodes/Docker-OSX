--- conflicted
+++ resolved
@@ -465,18 +465,14 @@
 
 ## Troubleshooting
 
+Big thank you to our contributors who have worked out almost every conceivable issue so far!
+
 ### LibGTK - Permission denied
 
-Thanks [@raoulh](https://github.com/raoulh) and [@arsham](https://github.com/arsham) for contributing this section.
-
-<<<<<<< HEAD
-=======
-Big thank you to our contributors who have worked out almost every conceivable issue so far!
-
 [https://github.com/sickcodes/Docker-OSX/blob/master/CREDITS.md](https://github.com/sickcodes/Docker-OSX/blob/master/CREDITS.md)
 
 #### libgtk permissions denied error
->>>>>>> d4ffc1f2
+
 ```bash
 echo $DISPLAY
 
@@ -551,15 +547,9 @@
     sickcodes/docker-osx pactl list
 ```
 
-<<<<<<< HEAD
-#### Alternative soltuion
-
-Thanks [@roryrjb](https://github.com/roryrjb) for contributing this section.
-=======
 #### Nested Hardware Virtualization
 
 Check if your PC has hardware virtualization enabled:
->>>>>>> d4ffc1f2
 
 ```bash
 sudo tee /sys/module/kvm/parameters/ignore_msrs <<< 1
@@ -567,27 +557,20 @@
 egrep -c '(svm|vmx)' /proc/cpuinfo
 ```
 
-<<<<<<< HEAD
 ### Routine checks
 
 #### Confirm that your CPU supports virtualization
-=======
+
 #### Add yourself to the Docker group, KVM group, libvirt group.
 
 If you use `sudo dockerd` or dockerd is controlled by systemd/systemctl, then you must be in the Docker group:
 
-To add yourself to the docker group:
->>>>>>> d4ffc1f2
+#### Try adding yourself to the docker group
 
 ```bash
 sudo usermod -aG docker "${USER}"
 ```
-
-<<<<<<< HEAD
-#### Try adding yourself to the docker group
-=======
-and for the rest:
->>>>>>> d4ffc1f2
+and also to the kvm and libvirt groups:
 
 ```bash
 sudo usermod -aG libvirt "${USER}"
